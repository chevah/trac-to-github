# Trac User to GitHub user mapping.
USER_MAPPING = {
    'adi': ('adiroiban', 'Adi Roiban <adi.roiban@chevah.com>'),
    'danuker': ('danuker', 'Dan Haiduc <danuthaiduc@gmail.com>'),
    }

TRAC_TICKET_PREFIX = 'https://trac.chevah.com/ticket/'

<<<<<<< HEAD
# Trac ticket Component to GitHub repository mapping.
REPOSITORY_MAPPING = {
    'client': 'client',
    'commons': 'commons',
    'trac-migration-staging': 'trac-migration-staging',
    }

# GitHub repository for Trac tickets with Component not in the mapping.
FALLBACK_REPOSITORY = 'server'

# Owner of GitHub repositories where to create issues.
OWNER = 'chevah'

# The user to create the issues through the API.
# Create a token with `repo` permissions here:
# https://github.com/settings/tokens
OAUTH_USER = 'danuker'
OAUTH_TOKEN = 'ghp_qwertyuiop'
=======
# None or a tuple of (name, email)
# This is used for Trac user that don't have GitHub mapping.
DEFAULT_GITHUB_USER = None

FILE_EXTENSION = '.mediawiki'
>>>>>>> 3042d829
<|MERGE_RESOLUTION|>--- conflicted
+++ resolved
@@ -6,7 +6,12 @@
 
 TRAC_TICKET_PREFIX = 'https://trac.chevah.com/ticket/'
 
-<<<<<<< HEAD
+# None or a tuple of (name, email)
+# This is used for Trac user that don't have GitHub mapping.
+DEFAULT_GITHUB_USER = None
+
+FILE_EXTENSION = '.mediawiki'
+
 # Trac ticket Component to GitHub repository mapping.
 REPOSITORY_MAPPING = {
     'client': 'client',
@@ -24,11 +29,4 @@
 # Create a token with `repo` permissions here:
 # https://github.com/settings/tokens
 OAUTH_USER = 'danuker'
-OAUTH_TOKEN = 'ghp_qwertyuiop'
-=======
-# None or a tuple of (name, email)
-# This is used for Trac user that don't have GitHub mapping.
-DEFAULT_GITHUB_USER = None
-
-FILE_EXTENSION = '.mediawiki'
->>>>>>> 3042d829
+OAUTH_TOKEN = 'ghp_qwertyuiop'